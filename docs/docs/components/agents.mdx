import Admonition from "@theme/Admonition";

# Agents

<<<<<<< HEAD
<Admonition type="caution" icon="🚧" title="ZONE UNDER CONSTRUCTION">
  <p>
    We appreciate your understanding as we polish our documentation – it may
    contain some rough edges. Share your feedback or report issues to help us
    improve! 🛠️📝
  </p>
</Admonition>

=======
>>>>>>> a5752cdc
Agents are components that use reasoning to make decisions and take actions, designed to autonomously perform tasks or provide services with some degree of agency. LLM chains can only perform hardcoded sequences of actions, while agents use LLMs to reason through which actions to take, and in which order.

---

### AgentInitializer

The `AgentInitializer` constructs a zero-shot agent from a language model (LLM) and additional tools.

**Parameters**:

- **LLM:** The language model used by the `AgentInitializer`.
- **Memory:** Enables memory functionality, allowing the agent to recall and use information from previous interactions.
- **Tools:** The tools available to the agent.
- **Agent:** Specifies the type of agent to instantiate. Currently supported types include `zero-shot-react-description`, `react-docstore`, `self-ask-with-search`, `conversational-react-description`, and `openai-functions`.

---

### CSVAgent

The `CSVAgent` interacts with CSV (Comma-Separated Values) files, commonly used to store tabular data. Each row in a CSV file represents a record, and each column represents a field. The CSV agent can read and write CSV files, process data, and perform tasks such as filtering, sorting, and aggregating.

**Parameters**:

- **LLM:** The language model used by the `CSVAgent`.
- **Path:** The file path to the CSV data.

---

### JSONAgent

The `JSONAgent` manages JSON (JavaScript Object Notation) data. This agent, like the CSVAgent, uses a language model (LLM) and a toolkit for JSON manipulation. It can explore a JSON blob to extract needed information, list keys, retrieve values, and navigate through the JSON structure.

**Parameters**:

- **LLM:** The language model used by the `JSONAgent`.
- **Toolkit:** The toolkit available to the agent.

---

### SQLAgent

The `SQLAgent` interacts with SQL databases, capable of querying, retrieving data, and executing SQL statements. It provides insights into the database structure, including tables and schemas, and can perform operations such as insertions, updates, and deletions.

**Parameters**:

- **LLM:** The language model used by the `SQLAgent`.
- **Database URI:** The connection URI for the SQL database.

---

### VectorStoreAgent

The `VectorStoreAgent` operates with a vector store, which is a data structure for storing and querying vector-based data representations. This agent can query the vector store to find information relevant to user inputs.

**Parameters**:

- **LLM:** The language model used by the `VectorStoreAgent`.
- **Vector Store Info:** The `VectorStoreInfo` used by the agent.

---

### VectorStoreRouterAgent

The `VectorStoreRouterAgent` is a custom agent that uses a vector store router. It is typically used to retrieve information from multiple vector stores connected through a `VectorStoreRouterToolkit`.

**Parameters**:

- **LLM:** The language model used by the `VectorStoreRouterAgent`.
- **Vector Store Router Toolkit:** The toolkit used by the agent.

---

### ZeroShotAgent

The `ZeroShotAgent` uses the ReAct framework to decide which tool to use based on the tool's description. It is the most general-purpose action agent, capable of determining the necessary actions and their sequence through an `LLMChain`.

**Parameters**:

- **Allowed Tools:** The tools accessible to the agent.
- **LLM Chain:** The LLM Chain used by the agent.<|MERGE_RESOLUTION|>--- conflicted
+++ resolved
@@ -2,17 +2,6 @@
 
 # Agents
 
-<<<<<<< HEAD
-<Admonition type="caution" icon="🚧" title="ZONE UNDER CONSTRUCTION">
-  <p>
-    We appreciate your understanding as we polish our documentation – it may
-    contain some rough edges. Share your feedback or report issues to help us
-    improve! 🛠️📝
-  </p>
-</Admonition>
-
-=======
->>>>>>> a5752cdc
 Agents are components that use reasoning to make decisions and take actions, designed to autonomously perform tasks or provide services with some degree of agency. LLM chains can only perform hardcoded sequences of actions, while agents use LLMs to reason through which actions to take, and in which order.
 
 ---
