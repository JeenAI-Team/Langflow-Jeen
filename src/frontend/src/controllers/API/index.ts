--- conflicted
+++ resolved
@@ -3,11 +3,7 @@
   PromptTypeAPI,
   errorsTypeAPI,
   InitTypeAPI,
-<<<<<<< HEAD
   UploadFileTypeAPI,
-=======
-  APITemplateType,
->>>>>>> f5211d4e
   APIClassType,
 } from "./../../types/api/index";
 import { APIObjectType, sendAllProps } from "../../types/api/index";
@@ -323,7 +319,6 @@
   return await axios.post(`/api/v1/build/init`, flow);
 }
 
-<<<<<<< HEAD
 // fetch(`/upload/${id}`, {
 //   method: "POST",
 //   body: formData,
@@ -341,15 +336,6 @@
   formData.append("file", file);
   return await axios.post(`/api/v1/upload/${id}`, formData);
 }
-export async function UpdateTemplate(
-  type: string,
-  nodeClass: APIClassType
-): Promise<AxiosResponse<APIClassType>> {
-=======
-export async function UpdateTemplate(type:string, template:APITemplateType):Promise<AxiosResponse<{template:APITemplateType}>>{
->>>>>>> f5211d4e
-  return await axios.get(`/dynamic_node`);
-}
 
 export async function postCustomComponent(
   code: string,
