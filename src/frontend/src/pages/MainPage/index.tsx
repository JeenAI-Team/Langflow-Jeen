--- conflicted
+++ resolved
@@ -1,16 +1,13 @@
 import { useContext, useEffect } from "react";
 import { Link, useNavigate } from "react-router-dom";
+import DropdownButton from "../../components/DropdownButtonComponent";
 import { CardComponent } from "../../components/cardComponent";
 import IconComponent from "../../components/genericIconComponent";
 import Header from "../../components/headerComponent";
-<<<<<<< HEAD
-=======
 import { SkeletonCardComponent } from "../../components/skeletonCardComponent";
->>>>>>> 1b317ee4
 import { Button } from "../../components/ui/button";
 import { USER_PROJECTS_HEADER } from "../../constants/constants";
 import { TabsContext } from "../../contexts/tabsContext";
-import DropdownButton from "../../components/DropdownButtonComponent";
 export default function HomePage(): JSX.Element {
   const {
     flows,
@@ -18,12 +15,19 @@
     downloadFlows,
     uploadFlows,
     addFlow,
-    removeFlow, uploadFlow,
+    removeFlow,
+    uploadFlow,
     isLoading,
   } = useContext(TabsContext);
-  const dropdownOptions = [{name: "Import from JSON", onBtnClick: () => uploadFlow(true).then((id) => {
-    navigate("/flow/" + id);
-  })}]
+  const dropdownOptions = [
+    {
+      name: "Import from JSON",
+      onBtnClick: () =>
+        uploadFlow(true).then((id) => {
+          navigate("/flow/" + id);
+        }),
+    },
+  ];
 
   // Set a null id
   useEffect(() => {
@@ -64,62 +68,19 @@
               <IconComponent name="Upload" className="main-page-nav-button" />
               Upload Collection
             </Button>
-<<<<<<< HEAD
-            <Button
-              variant="primary"
-              onClick={() => {
-=======
             <DropdownButton
               firstButtonName="New Project"
               onFirstBtnClick={() => {
->>>>>>> 1b317ee4
                 addFlow(null!, true).then((id) => {
                   navigate("/flow/" + id);
                 });
               }}
-<<<<<<< HEAD
-            >
-              <IconComponent name="Plus" className="main-page-nav-button" />
-              New Project
-            </Button>
-          </div>
-        </div>
-        <span className="main-page-description-text">
-          Manage your personal projects. Download or upload your collection.
-        </span>
-        <div className="main-page-flows-display">
-          {flows.map((flow, idx) => (
-            <CardComponent
-              key={idx}
-              flow={flow}
-              id={flow.id}
-              button={
-                <Link to={"/flow/" + flow.id}>
-                  <Button
-                    variant="outline"
-                    size="sm"
-                    className="whitespace-nowrap "
-                  >
-                    <IconComponent
-                      name="ExternalLink"
-                      className="main-page-nav-button"
-                    />
-                    Edit Flow
-                  </Button>
-                </Link>
-              }
-              onDelete={() => {
-                removeFlow(flow.id);
-              }}
-            />
-          ))}
-=======
               options={dropdownOptions}
             />
           </div>
         </div>
         <span className="main-page-description-text">
-          Manage your personal projects. Download or upload your collection. 
+          Manage your personal projects. Download or upload your collection.
         </span>
         <div className="main-page-flows-display">
           {isLoading && flows.length == 0 ? (
@@ -156,7 +117,6 @@
               />
             ))
           )}
->>>>>>> 1b317ee4
         </div>
       </div>
     </>
