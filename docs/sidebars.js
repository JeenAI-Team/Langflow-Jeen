--- conflicted
+++ resolved
@@ -21,11 +21,8 @@
         "guidelines/collection",
         "guidelines/prompt-customization",
         "guidelines/chat-interface",
-<<<<<<< HEAD
         "guidelines/chat-widget",
-=======
         "guidelines/custom-component",
->>>>>>> aeca6272
       ],
     },
     {
