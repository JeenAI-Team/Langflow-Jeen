--- conflicted
+++ resolved
@@ -6,10 +6,7 @@
 from langflow.api.v1.schemas import ChatMessage
 from langflow.interface.utils import try_setting_streaming_options
 from langflow.processing.base import get_result_and_steps
-<<<<<<< HEAD
-=======
 from loguru import logger
->>>>>>> 4c332b98
 
 LANGCHAIN_RUNNABLES = (Chain, Runnable, AgentExecutor)
 
@@ -25,7 +22,9 @@
 
     if build_result is None:
         # Raise user facing error
-        raise ValueError("There was an error loading the langchain_object. Please, check all the nodes and try again.")
+        raise ValueError(
+            "There was an error loading the langchain_object. Please, check all the nodes and try again."
+        )
 
     # Generate result and thought
     try:
@@ -41,10 +40,6 @@
                 client_id=client_id,
                 session_id=session_id,
             )
-<<<<<<< HEAD
-
-=======
->>>>>>> 4c332b98
         else:
             raise TypeError(f"Unknown type {type(build_result)}")
         logger.debug("Generated result and intermediate_steps")
@@ -55,5 +50,7 @@
         raise e
 
 
-async def run_build_result(build_result: Any, chat_inputs: ChatMessage, client_id: str, session_id: str):
+async def run_build_result(
+    build_result: Any, chat_inputs: ChatMessage, client_id: str, session_id: str
+):
     return build_result(inputs=chat_inputs.message)